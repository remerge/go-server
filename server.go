--- conflicted
+++ resolved
@@ -1,8 +1,4 @@
-<<<<<<< HEAD
 // Package server provides a foundation for creating remerge-style servers
-=======
-// Package server go-server common package
->>>>>>> 85527995
 package server
 
 import (
