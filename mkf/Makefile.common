--- conflicted
+++ resolved
@@ -28,10 +28,6 @@
 TOOLS ?= $(MKF_PREFIX)/.tools
 $(TOOLS)/%:
 	test -x "$@" || GOBIN=$(shell pwd)/$(dir $@) go install $*@latest
-<<<<<<< HEAD
-
-=======
->>>>>>> 85527995
 
 # Code maintenance
 
